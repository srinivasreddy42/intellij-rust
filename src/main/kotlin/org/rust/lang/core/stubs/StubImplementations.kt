--- conflicted
+++ resolved
@@ -30,11 +30,7 @@
 
     object Type : IStubFileElementType<RsFileStub>(RsLanguage) {
         // Bump this number if Stub structure changes
-<<<<<<< HEAD
-        override fun getStubVersion(): Int = 83
-=======
-        override fun getStubVersion(): Int = 82
->>>>>>> 6272f33b
+        override fun getStubVersion(): Int = 85
 
         override fun getBuilder(): StubBuilder = object : DefaultStubBuilder() {
             override fun createStubForFile(file: PsiFile): StubElement<*> = RsFileStub(file as RsFile)
